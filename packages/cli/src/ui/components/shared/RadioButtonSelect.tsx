/**
 * @license
 * Copyright 2025 Google LLC
 * SPDX-License-Identifier: Apache-2.0
 */

<<<<<<< HEAD
import type React from 'react';
import { Text, Box } from 'ink';
import SelectInput, {
  type ItemProps as InkSelectItemProps,
  type IndicatorProps as InkSelectIndicatorProps,
} from 'ink-select-input';
=======
import React, { useEffect, useState } from 'react';
import { Text, Box, useInput } from 'ink';
>>>>>>> c313c3de
import { Colors } from '../../colors.js';

/**
 * Represents a single option for the RadioButtonSelect.
 * Requires a label for display and a value to be returned on selection.
 */
export interface RadioSelectItem<T> {
  label: string;
  value: T;
  disabled?: boolean;
  themeNameDisplay?: string;
  themeTypeDisplay?: string;
}

/**
 * Props for the RadioButtonSelect component.
 * @template T The type of the value associated with each radio item.
 */
export interface RadioButtonSelectProps<T> {
  /** An array of items to display as radio options. */
  items: Array<RadioSelectItem<T>>;
  /** The initial index selected */
  initialIndex?: number;
  /** Function called when an item is selected. Receives the `value` of the selected item. */
  onSelect: (value: T) => void;
  /** Function called when an item is highlighted. Receives the `value` of the selected item. */
  onHighlight?: (value: T) => void;
  /** Whether this select input is currently focused and should respond to input. */
  isFocused?: boolean;
  /** Whether to show the scroll arrows. */
  showScrollArrows?: boolean;
  /** The maximum number of items to show at once. */
  maxItemsToShow?: number;
}

/**
 * A custom component that displays a list of items with radio buttons,
 * supporting scrolling and keyboard navigation.
 *
 * @template T The type of the value associated with each radio item.
 */
export function RadioButtonSelect<T>({
  items,
  initialIndex = 0,
  onSelect,
  onHighlight,
  isFocused,
  showScrollArrows = false,
  maxItemsToShow = 10,
}: RadioButtonSelectProps<T>): React.JSX.Element {
  const [activeIndex, setActiveIndex] = useState(initialIndex);
  const [scrollOffset, setScrollOffset] = useState(0);

  useEffect(() => {
    const newScrollOffset = Math.max(
      0,
      Math.min(activeIndex - maxItemsToShow + 1, items.length - maxItemsToShow),
    );
    if (activeIndex < scrollOffset) {
      setScrollOffset(activeIndex);
    } else if (activeIndex >= scrollOffset + maxItemsToShow) {
      setScrollOffset(newScrollOffset);
    }
  }, [activeIndex, items.length, scrollOffset, maxItemsToShow]);

  useInput(
    (input, key) => {
      if (input === 'k' || key.upArrow) {
        const newIndex = activeIndex > 0 ? activeIndex - 1 : items.length - 1;
        setActiveIndex(newIndex);
        onHighlight?.(items[newIndex]!.value);
      }
      if (input === 'j' || key.downArrow) {
        const newIndex = activeIndex < items.length - 1 ? activeIndex + 1 : 0;
        setActiveIndex(newIndex);
        onHighlight?.(items[newIndex]!.value);
      }
      if (key.return) {
        onSelect(items[activeIndex]!.value);
      }

      // Enable selection directly from number keys.
      if (/^[1-9]$/.test(input)) {
        const targetIndex = Number.parseInt(input, 10) - 1;
        if (targetIndex >= 0 && targetIndex < visibleItems.length) {
          const selectedItem = visibleItems[targetIndex];
          if (selectedItem) {
            onSelect?.(selectedItem.value);
          }
        }
      }
    },
    { isActive: isFocused && items.length > 0 },
  );

  const visibleItems = items.slice(scrollOffset, scrollOffset + maxItemsToShow);

  return (
    <Box flexDirection="column">
      {showScrollArrows && (
        <Text color={scrollOffset > 0 ? Colors.Foreground : Colors.Gray}>
          ▲
        </Text>
      )}
      {visibleItems.map((item, index) => {
        const itemIndex = scrollOffset + index;
        const isSelected = activeIndex === itemIndex;

        let textColor = Colors.Foreground;
        if (isSelected) {
          textColor = Colors.AccentGreen;
        } else if (item.disabled) {
          textColor = Colors.Gray;
        }

        return (
          <Box key={item.label}>
            <Box minWidth={2} flexShrink={0}>
              <Text color={isSelected ? Colors.AccentGreen : Colors.Foreground}>
                {isSelected ? '●' : '○'}
              </Text>
            </Box>
            {item.themeNameDisplay && item.themeTypeDisplay ? (
              <Text color={textColor} wrap="truncate">
                {item.themeNameDisplay}{' '}
                <Text color={Colors.Gray}>{item.themeTypeDisplay}</Text>
              </Text>
            ) : (
              <Text color={textColor} wrap="truncate">
                {item.label}
              </Text>
            )}
          </Box>
        );
      })}
      {showScrollArrows && (
        <Text
          color={
            scrollOffset + maxItemsToShow < items.length
              ? Colors.Foreground
              : Colors.Gray
          }
        >
          ▼
        </Text>
      )}
    </Box>
  );
}<|MERGE_RESOLUTION|>--- conflicted
+++ resolved
@@ -4,17 +4,9 @@
  * SPDX-License-Identifier: Apache-2.0
  */
 
-<<<<<<< HEAD
 import type React from 'react';
-import { Text, Box } from 'ink';
-import SelectInput, {
-  type ItemProps as InkSelectItemProps,
-  type IndicatorProps as InkSelectIndicatorProps,
-} from 'ink-select-input';
-=======
-import React, { useEffect, useState } from 'react';
+import { useEffect, useState } from 'react';
 import { Text, Box, useInput } from 'ink';
->>>>>>> c313c3de
 import { Colors } from '../../colors.js';
 
 /**
