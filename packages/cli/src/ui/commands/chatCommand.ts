--- conflicted
+++ resolved
@@ -5,21 +5,15 @@
  */
 
 import * as fsPromises from 'fs/promises';
-<<<<<<< HEAD
 import type {
   CommandContext,
   SlashCommand,
-  MessageActionReturn,
-=======
+  MessageActionReturn} from './types.js';
 import {
-  CommandContext,
-  SlashCommand,
-  MessageActionReturn,
   CommandKind,
->>>>>>> 7c3a8407
 } from './types.js';
 import path from 'path';
-import type { HistoryItemWithoutId } from '../types.js';
+import type { HistoryItemWithoutId} from '../types.js';
 import { MessageType } from '../types.js';
 
 interface ChatDetail {
