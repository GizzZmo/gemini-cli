/**
 * @license
 * Copyright 2025 Google LLC
 * SPDX-License-Identifier: Apache-2.0
 */

import * as vscode from 'vscode';
<<<<<<< HEAD
import { IDEServer } from './ide-server';
import { DiffContentProvider } from './diff-content-provider';
import { DiffManager } from './diff-manager';
import { createLogger } from './utils/logger';
=======
import { IDEServer } from './ide-server.js';
import { createLogger } from './utils/logger.js';
>>>>>>> 94b7b402

const IDE_WORKSPACE_PATH_ENV_VAR = 'GEMINI_CLI_IDE_WORKSPACE_PATH';
export const DIFF_SCHEME = 'gemini-diff';

let ideServer: IDEServer;
let logger: vscode.OutputChannel;

let log: (message: string) => void = () => {};

function updateWorkspacePath(context: vscode.ExtensionContext) {
  const workspaceFolders = vscode.workspace.workspaceFolders;
  if (workspaceFolders && workspaceFolders.length === 1) {
    const workspaceFolder = workspaceFolders[0];
    context.environmentVariableCollection.replace(
      IDE_WORKSPACE_PATH_ENV_VAR,
      workspaceFolder.uri.fsPath,
    );
  } else {
    context.environmentVariableCollection.replace(
      IDE_WORKSPACE_PATH_ENV_VAR,
      '',
    );
  }
}

export async function activate(context: vscode.ExtensionContext) {
  logger = vscode.window.createOutputChannel('Gemini CLI IDE Companion');
  log = createLogger(context, logger);
  log('Extension activated');

  updateWorkspacePath(context);

  const diffContentProvider = new DiffContentProvider();
  const diffManager = new DiffManager(logger, diffContentProvider);

  context.subscriptions.push(
    vscode.workspace.registerTextDocumentContentProvider(
      DIFF_SCHEME,
      diffContentProvider,
    ),
    vscode.commands.registerCommand(
      'gemini.diff.accept',
      (uri?: vscode.Uri) => {
        const docUri = uri ?? vscode.window.activeTextEditor?.document.uri;
        if (docUri && docUri.scheme === DIFF_SCHEME) {
          diffManager.acceptDiff(docUri);
        }
      },
    ),
    vscode.commands.registerCommand(
      'gemini.diff.cancel',
      (uri?: vscode.Uri) => {
        const docUri = uri ?? vscode.window.activeTextEditor?.document.uri;
        if (docUri && docUri.scheme === DIFF_SCHEME) {
          diffManager.cancelDiff(docUri);
        }
      },
    ),
  );

  ideServer = new IDEServer(log, diffManager);
  try {
    await ideServer.start(context);
  } catch (err) {
    const message = err instanceof Error ? err.message : String(err);
    log(`Failed to start IDE server: ${message}`);
  }

  context.subscriptions.push(
    vscode.workspace.onDidChangeWorkspaceFolders(() => {
      updateWorkspacePath(context);
    }),
    vscode.commands.registerCommand('gemini-cli.runGeminiCLI', () => {
      const geminiCmd = 'gemini';
      const terminal = vscode.window.createTerminal(`Gemini CLI`);
      terminal.show();
      terminal.sendText(geminiCmd);
    }),
    vscode.commands.registerCommand('gemini-cli.showNotices', async () => {
      const noticePath = vscode.Uri.joinPath(
        context.extensionUri,
        'NOTICES.txt',
      );
      await vscode.window.showTextDocument(noticePath);
    }),
  );
}

export async function deactivate(): Promise<void> {
  log('Extension deactivated');
  try {
    if (ideServer) {
      await ideServer.stop();
    }
  } catch (err) {
    const message = err instanceof Error ? err.message : String(err);
    log(`Failed to stop IDE server during deactivation: ${message}`);
  } finally {
    if (logger) {
      logger.dispose();
    }
  }
}<|MERGE_RESOLUTION|>--- conflicted
+++ resolved
@@ -5,15 +5,10 @@
  */
 
 import * as vscode from 'vscode';
-<<<<<<< HEAD
 import { IDEServer } from './ide-server';
 import { DiffContentProvider } from './diff-content-provider';
 import { DiffManager } from './diff-manager';
 import { createLogger } from './utils/logger';
-=======
-import { IDEServer } from './ide-server.js';
-import { createLogger } from './utils/logger.js';
->>>>>>> 94b7b402
 
 const IDE_WORKSPACE_PATH_ENV_VAR = 'GEMINI_CLI_IDE_WORKSPACE_PATH';
 export const DIFF_SCHEME = 'gemini-diff';
